--- conflicted
+++ resolved
@@ -1,10 +1,7 @@
 using Microsoft.OneFuzz.Service.OneFuzzLib.Orm;
 using System;
-<<<<<<< HEAD
 using System.Collections.Generic;
 using System.Net;
-=======
->>>>>>> 9323d78c
 using PoolName = System.String;
 
 namespace Microsoft.OneFuzz.Service;
@@ -105,7 +102,6 @@
 ) : EntityBase();
 
 
-<<<<<<< HEAD
 public partial record ProxyForward
 (
 	[PartitionKey] string Region,
@@ -141,9 +137,6 @@
 ) : EntityBase();
 
 public record Error (ErrorCode Code, string[]? Errors = null);
-=======
-public record Error(ErrorCode Code, string[]? Errors = null);
->>>>>>> 9323d78c
 
 public record UserInfo(Guid? ApplicationId, Guid? ObjectId, String? Upn);
 
